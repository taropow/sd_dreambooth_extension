# Borrowed from Shivam's repo so we don't have to completely clone a different diffusers version
import importlib
import math
import os
from typing import Any, Dict, Union

import diffusers
import torch
import transformers
<<<<<<< HEAD
from diffusers.pipeline_utils import LOADABLE_CLASSES
from einops import rearrange
from torch import einsum
=======
from attr import dataclass
from diffusers.pipeline_utils import LOADABLE_CLASSES
from diffusers.utils import BaseOutput
from diffusers.utils.import_utils import is_xformers_available
from torch import nn
>>>>>>> 9ba854e8


def replace_unet_cross_attn_to_default():
    print("Replace CrossAttention.forward to use default")

<<<<<<< HEAD
    def forward_default(self, hidden_states, context=None, mask=None):
        # diffusers.models.attention.CrossAttention.forward
=======
@dataclass
class Transformer2DModelOutput(BaseOutput):
    """
    Args:
        sample (`torch.FloatTensor` of shape `(batch_size, num_channels, height, width)` or `(batch size, num_vector_embeds - 1, num_latent_pixels)` if [`Transformer2DModel`] is discrete):
            Hidden states conditioned on `encoder_hidden_states` input. If discrete, returns probability distributions
            for the unnoised latent pixels.
    """

    sample: torch.FloatTensor


if (shared.cmd_opts.xformers or shared.cmd_opts.force_enable_xformers) and is_xformers_available():
    xformers = None
    try:
        import xformers
        import xformers.ops

        xformers._is_functorch_available = True
    except:
        pass
else:
    xformers = None
    print("[!] Not using xformers memory efficient attention.")


class CrossAttention(nn.Module):
    r"""
    A cross attention layer.

    Parameters:
        query_dim (`int`): The number of channels in the query.
        cross_attention_dim (`int`, *optional*):
            The number of channels in the context. If not given, defaults to `query_dim`.
        heads (`int`,  *optional*, defaults to 8): The number of heads to use for multi-head attention.
        dim_head (`int`,  *optional*, defaults to 64): The number of channels in each head.
        dropout (`float`, *optional*, defaults to 0.0): The dropout probability to use.
        bias (`bool`, *optional*, defaults to False):
            Set to `True` for the query, key, and value linear layers to contain a bias parameter.
    """

    def __init__(
            self,
            query_dim: int,
            cross_attention_dim: Optional[int] = None,
            heads: int = 8,
            dim_head: int = 64,
            dropout: float = 0.0,
            bias=False,
    ):
        super().__init__()
        inner_dim = dim_head * heads
        cross_attention_dim = cross_attention_dim if cross_attention_dim is not None else query_dim

        self.scale = dim_head ** -0.5
        self.heads = heads
        # for slice_size > 0 the attention score computation
        # is split across the batch axis to save memory
        # You can set slice_size with `set_attention_slice`
        self._slice_size = None
        self._use_memory_efficient_attention_xformers = xformers is not None

        self.to_q = nn.Linear(query_dim, inner_dim, bias=bias)
        self.to_k = nn.Linear(cross_attention_dim, inner_dim, bias=bias)
        self.to_v = nn.Linear(cross_attention_dim, inner_dim, bias=bias)

        self.to_out = nn.ModuleList([])
        self.to_out.append(nn.Linear(inner_dim, query_dim))
        self.to_out.append(nn.Dropout(dropout))

    def reshape_heads_to_batch_dim(self, tensor):
        batch_size, seq_len, dim = tensor.shape
        head_size = self.heads
        tensor = tensor.reshape(batch_size, seq_len, head_size, dim // head_size)
        tensor = tensor.permute(0, 2, 1, 3).reshape(batch_size * head_size, seq_len, dim // head_size)
        return tensor

    def reshape_batch_dim_to_heads(self, tensor):
        batch_size, seq_len, dim = tensor.shape
        head_size = self.heads
        tensor = tensor.reshape(batch_size // head_size, head_size, seq_len, dim)
        tensor = tensor.permute(0, 2, 1, 3).reshape(batch_size // head_size, seq_len, dim * head_size)
        return tensor

    def forward(self, hidden_states, context=None, mask=None):
>>>>>>> 9ba854e8
        batch_size, sequence_length, _ = hidden_states.shape

        query = self.to_q(hidden_states)
        context = context if context is not None else hidden_states
        key = self.to_k(context)
        value = self.to_v(context)

        dim = query.shape[-1]

        query = self.reshape_heads_to_batch_dim(query)
        key = self.reshape_heads_to_batch_dim(key)
        value = self.reshape_heads_to_batch_dim(value)

        # TODO(PVP) - mask is currently never used. Remember to re-implement when used

        # attention, what we cannot get enough of
        if self._slice_size is None or query.shape[0] // self._slice_size == 1:
            hidden_states = self._attention(query, key, value)
        else:
            hidden_states = self._sliced_attention(
                query, key, value, sequence_length, dim)

        # linear proj
        hidden_states = self.to_out[0](hidden_states)
        # dropout
        hidden_states = self.to_out[1](hidden_states)
        return hidden_states

    diffusers.models.attention.CrossAttention.forward = forward_default


# FlashAttention
# based on https://github.com/lucidrains/memory-efficient-attention-pytorch/blob/main/memory_efficient_attention_pytorch/flash_attention.py
# LICENSE MIT https://github.com/lucidrains/memory-efficient-attention-pytorch/blob/main/LICENSE
# constants
EPSILON = 1e-6

# helper functions


def exists(val):
    return val is not None


def default(val, d):
    return val if exists(val) else d

# flash attention forwards and backwards
# https://arxiv.org/abs/2205.14135


class FlashAttentionFunction(torch.autograd.function.Function):
    @ staticmethod
    @ torch.no_grad()
    def forward(ctx, q, k, v, mask, causal, q_bucket_size, k_bucket_size):
        """ Algorithm 2 in the paper """

        device = q.device
        dtype = q.dtype
        max_neg_value = -torch.finfo(q.dtype).max
        qk_len_diff = max(k.shape[-2] - q.shape[-2], 0)

        o = torch.zeros_like(q)
        all_row_sums = torch.zeros(
            (*q.shape[:-1], 1), dtype=dtype, device=device)
        all_row_maxes = torch.full(
            (*q.shape[:-1], 1), max_neg_value, dtype=dtype, device=device)

        scale = (q.shape[-1] ** -0.5)

        if not exists(mask):
            mask = (None,) * math.ceil(q.shape[-2] / q_bucket_size)
        else:
            mask = rearrange(mask, 'b n -> b 1 1 n')
            mask = mask.split(q_bucket_size, dim=-1)

        row_splits = zip(
            q.split(q_bucket_size, dim=-2),
            o.split(q_bucket_size, dim=-2),
            mask,
            all_row_sums.split(q_bucket_size, dim=-2),
            all_row_maxes.split(q_bucket_size, dim=-2),
        )

        for ind, (qc, oc, row_mask, row_sums, row_maxes) in enumerate(row_splits):
            q_start_index = ind * q_bucket_size - qk_len_diff

            col_splits = zip(
                k.split(k_bucket_size, dim=-2),
                v.split(k_bucket_size, dim=-2),
            )

            for k_ind, (kc, vc) in enumerate(col_splits):
                k_start_index = k_ind * k_bucket_size

                attn_weights = einsum(
                    '... i d, ... j d -> ... i j', qc, kc) * scale

                if exists(row_mask):
                    attn_weights.masked_fill_(~row_mask, max_neg_value)

                if causal and q_start_index < (k_start_index + k_bucket_size - 1):
                    causal_mask = torch.ones((qc.shape[-2], kc.shape[-2]), dtype=torch.bool,
                                             device=device).triu(q_start_index - k_start_index + 1)
                    attn_weights.masked_fill_(causal_mask, max_neg_value)

                block_row_maxes = attn_weights.amax(dim=-1, keepdims=True)
                attn_weights -= block_row_maxes
                exp_weights = torch.exp(attn_weights)

                if exists(row_mask):
                    exp_weights.masked_fill_(~row_mask, 0.)

                block_row_sums = exp_weights.sum(
                    dim=-1, keepdims=True).clamp(min=EPSILON)

                new_row_maxes = torch.maximum(block_row_maxes, row_maxes)

                exp_values = einsum(
                    '... i j, ... j d -> ... i d', exp_weights, vc)

                exp_row_max_diff = torch.exp(row_maxes - new_row_maxes)
                exp_block_row_max_diff = torch.exp(
                    block_row_maxes - new_row_maxes)

                new_row_sums = exp_row_max_diff * row_sums + \
                    exp_block_row_max_diff * block_row_sums

                oc.mul_((row_sums / new_row_sums) * exp_row_max_diff).add_(
                    (exp_block_row_max_diff / new_row_sums) * exp_values)

                row_maxes.copy_(new_row_maxes)
                row_sums.copy_(new_row_sums)

        ctx.args = (causal, scale, mask, q_bucket_size, k_bucket_size)
        ctx.save_for_backward(q, k, v, o, all_row_sums, all_row_maxes)

        return o

    @ staticmethod
    @ torch.no_grad()
    def backward(ctx, do):
        """ Algorithm 4 in the paper """

        causal, scale, mask, q_bucket_size, k_bucket_size = ctx.args
        q, k, v, o, l, m = ctx.saved_tensors

        device = q.device

        max_neg_value = -torch.finfo(q.dtype).max
        qk_len_diff = max(k.shape[-2] - q.shape[-2], 0)

        dq = torch.zeros_like(q)
        dk = torch.zeros_like(k)
        dv = torch.zeros_like(v)

        row_splits = zip(
            q.split(q_bucket_size, dim=-2),
            o.split(q_bucket_size, dim=-2),
            do.split(q_bucket_size, dim=-2),
            mask,
            l.split(q_bucket_size, dim=-2),
            m.split(q_bucket_size, dim=-2),
            dq.split(q_bucket_size, dim=-2)
        )

        for ind, (qc, oc, doc, row_mask, lc, mc, dqc) in enumerate(row_splits):
            q_start_index = ind * q_bucket_size - qk_len_diff

            col_splits = zip(
                k.split(k_bucket_size, dim=-2),
                v.split(k_bucket_size, dim=-2),
                dk.split(k_bucket_size, dim=-2),
                dv.split(k_bucket_size, dim=-2),
            )

            for k_ind, (kc, vc, dkc, dvc) in enumerate(col_splits):
                k_start_index = k_ind * k_bucket_size

                attn_weights = einsum(
                    '... i d, ... j d -> ... i j', qc, kc) * scale

                if causal and q_start_index < (k_start_index + k_bucket_size - 1):
                    causal_mask = torch.ones((qc.shape[-2], kc.shape[-2]), dtype=torch.bool,
                                             device=device).triu(q_start_index - k_start_index + 1)
                    attn_weights.masked_fill_(causal_mask, max_neg_value)

                exp_attn_weights = torch.exp(attn_weights - mc)

                if exists(row_mask):
                    exp_attn_weights.masked_fill_(~row_mask, 0.)

                p = exp_attn_weights / lc

                dv_chunk = einsum('... i j, ... i d -> ... j d', p, doc)
                dp = einsum('... i d, ... j d -> ... i j', doc, vc)

                D = (doc * oc).sum(dim=-1, keepdims=True)
                ds = p * scale * (dp - D)

                dq_chunk = einsum('... i j, ... j d -> ... i d', ds, kc)
                dk_chunk = einsum('... i j, ... i d -> ... j d', ds, qc)

                dqc.add_(dq_chunk)
                dkc.add_(dk_chunk)
                dvc.add_(dv_chunk)

        return dq, dk, dv, None, None, None, None


def replace_unet_cross_attn_to_flash_attention():
    print("Replace CrossAttention.forward to use FlashAttention")

    def forward_flash_attn(self, x, context=None, mask=None):
        q_bucket_size = 512
        k_bucket_size = 1024

        h = self.heads
        q = self.to_q(x)

        context = context if context is not None else x
        context = context.to(x.dtype)

        if hasattr(self, 'hypernetwork') and self.hypernetwork is not None:
            context_k, context_v = self.hypernetwork.forward(x, context)
            context_k = context_k.to(x.dtype)
            context_v = context_v.to(x.dtype)
        else:
            context_k = context
            context_v = context

        k = self.to_k(context_k)
        v = self.to_v(context_v)
        del context, x

        q, k, v = map(lambda t: rearrange(
            t, 'b n (h d) -> b h n d', h=h), (q, k, v))

        out = FlashAttentionFunction.apply(q, k, v, mask, False,
                                           q_bucket_size, k_bucket_size)

        out = rearrange(out, 'b h n d -> b n (h d)')

        # diffusers 0.6.0
        if type(self.to_out) is torch.nn.Sequential:
            return self.to_out(out)

        # diffusers 0.7.0
        out = self.to_out[0](out)
        out = self.to_out[1](out)
        return out

    diffusers.models.attention.CrossAttention.forward = forward_flash_attn


def replace_unet_cross_attn_to_xformers():
    print("Replace CrossAttention.forward to use xformers")
    try:
        import xformers.ops
    except ImportError:
        raise ImportError(
            "xformers not installed. Re-launch webui with --xformers.")

    def forward_xformers(self, x, context=None, mask=None):
        h = self.heads
        q_in = self.to_q(x)

        context = default(context, x)
        context = context.to(x.dtype)

        if hasattr(self, 'hypernetwork') and self.hypernetwork is not None:
            context_k, context_v = self.hypernetwork.forward(x, context)
            context_k = context_k.to(x.dtype)
            context_v = context_v.to(x.dtype)
        else:
            context_k = context
            context_v = context

        k_in = self.to_k(context_k)
        v_in = self.to_v(context_v)

        q, k, v = map(lambda t: rearrange(
            t, 'b n (h d) -> b n h d', h=h), (q_in, k_in, v_in))
        del q_in, k_in, v_in

        q = q.contiguous()
        k = k.contiguous()
        v = v.contiguous()
        out = xformers.ops.memory_efficient_attention(
            q, k, v, attn_bias=None)

        out = rearrange(out, 'b n h d -> b n (h d)', h=h)

        # diffusers 0.6.0
        if type(self.to_out) is torch.nn.Sequential:
            return self.to_out(out)

        # diffusers 0.7.0~
        out = self.to_out[0](out)
        out = self.to_out[1](out)
        return out

    diffusers.models.attention.CrossAttention.forward = forward_xformers


def save_pretrained(self, save_directory: Union[str, os.PathLike]):
    """
    Save all variables of the pipeline that can be saved and loaded as well as the pipelines configuration file to
    a directory. A pipeline variable can be saved and loaded if its class implements both a save and loading
    method. The pipeline can easily be re-loaded using the `[`~DiffusionPipeline.from_pretrained`]` class method.

    Arguments:
        save_directory (`str` or `os.PathLike`):
            Directory to which to save. Will be created if it doesn't exist.
    """
    self.save_config(save_directory)

    model_index_dict = dict(self.config)
    model_index_dict.pop("_class_name")
    model_index_dict.pop("_diffusers_version")
    model_index_dict.pop("_module", None)

    for pipeline_component_name in model_index_dict.keys():
        sub_model = getattr(self, pipeline_component_name)
        if sub_model is None:
            # edge case for saving a pipeline with safety_checker=None
            continue

        model_cls = sub_model.__class__

        save_method_name = None
        # search for the model's base class in LOADABLE_CLASSES
        for library_name, library_classes in LOADABLE_CLASSES.items():
            library = importlib.import_module(library_name)
            for base_class, save_load_methods in library_classes.items():
                class_candidate = getattr(library, base_class)
                if issubclass(model_cls, class_candidate):
                    # if we found a suitable base class in LOADABLE_CLASSES then grab its save method
                    save_method_name = save_load_methods[0]
                    break
            if save_method_name is not None:
                break

        if save_method_name is not None:
            save_method = getattr(sub_model, save_method_name)
            save_method(os.path.join(save_directory, pipeline_component_name))


def _validate_model_kwargs(self, model_kwargs: Dict[str, Any]):
    pass


trans_ver = transformers.__version__
if int(trans_ver.split(".")[1]) > 19:
    print("Patching transformers to fix kwargs errors.")

    transformers.generation_utils.GenerationMixin._validate_model_kwargs = _validate_model_kwargs<|MERGE_RESOLUTION|>--- conflicted
+++ resolved
@@ -7,112 +7,16 @@
 import diffusers
 import torch
 import transformers
-<<<<<<< HEAD
 from diffusers.pipeline_utils import LOADABLE_CLASSES
 from einops import rearrange
 from torch import einsum
-=======
-from attr import dataclass
-from diffusers.pipeline_utils import LOADABLE_CLASSES
-from diffusers.utils import BaseOutput
-from diffusers.utils.import_utils import is_xformers_available
-from torch import nn
->>>>>>> 9ba854e8
 
 
 def replace_unet_cross_attn_to_default():
     print("Replace CrossAttention.forward to use default")
 
-<<<<<<< HEAD
     def forward_default(self, hidden_states, context=None, mask=None):
         # diffusers.models.attention.CrossAttention.forward
-=======
-@dataclass
-class Transformer2DModelOutput(BaseOutput):
-    """
-    Args:
-        sample (`torch.FloatTensor` of shape `(batch_size, num_channels, height, width)` or `(batch size, num_vector_embeds - 1, num_latent_pixels)` if [`Transformer2DModel`] is discrete):
-            Hidden states conditioned on `encoder_hidden_states` input. If discrete, returns probability distributions
-            for the unnoised latent pixels.
-    """
-
-    sample: torch.FloatTensor
-
-
-if (shared.cmd_opts.xformers or shared.cmd_opts.force_enable_xformers) and is_xformers_available():
-    xformers = None
-    try:
-        import xformers
-        import xformers.ops
-
-        xformers._is_functorch_available = True
-    except:
-        pass
-else:
-    xformers = None
-    print("[!] Not using xformers memory efficient attention.")
-
-
-class CrossAttention(nn.Module):
-    r"""
-    A cross attention layer.
-
-    Parameters:
-        query_dim (`int`): The number of channels in the query.
-        cross_attention_dim (`int`, *optional*):
-            The number of channels in the context. If not given, defaults to `query_dim`.
-        heads (`int`,  *optional*, defaults to 8): The number of heads to use for multi-head attention.
-        dim_head (`int`,  *optional*, defaults to 64): The number of channels in each head.
-        dropout (`float`, *optional*, defaults to 0.0): The dropout probability to use.
-        bias (`bool`, *optional*, defaults to False):
-            Set to `True` for the query, key, and value linear layers to contain a bias parameter.
-    """
-
-    def __init__(
-            self,
-            query_dim: int,
-            cross_attention_dim: Optional[int] = None,
-            heads: int = 8,
-            dim_head: int = 64,
-            dropout: float = 0.0,
-            bias=False,
-    ):
-        super().__init__()
-        inner_dim = dim_head * heads
-        cross_attention_dim = cross_attention_dim if cross_attention_dim is not None else query_dim
-
-        self.scale = dim_head ** -0.5
-        self.heads = heads
-        # for slice_size > 0 the attention score computation
-        # is split across the batch axis to save memory
-        # You can set slice_size with `set_attention_slice`
-        self._slice_size = None
-        self._use_memory_efficient_attention_xformers = xformers is not None
-
-        self.to_q = nn.Linear(query_dim, inner_dim, bias=bias)
-        self.to_k = nn.Linear(cross_attention_dim, inner_dim, bias=bias)
-        self.to_v = nn.Linear(cross_attention_dim, inner_dim, bias=bias)
-
-        self.to_out = nn.ModuleList([])
-        self.to_out.append(nn.Linear(inner_dim, query_dim))
-        self.to_out.append(nn.Dropout(dropout))
-
-    def reshape_heads_to_batch_dim(self, tensor):
-        batch_size, seq_len, dim = tensor.shape
-        head_size = self.heads
-        tensor = tensor.reshape(batch_size, seq_len, head_size, dim // head_size)
-        tensor = tensor.permute(0, 2, 1, 3).reshape(batch_size * head_size, seq_len, dim // head_size)
-        return tensor
-
-    def reshape_batch_dim_to_heads(self, tensor):
-        batch_size, seq_len, dim = tensor.shape
-        head_size = self.heads
-        tensor = tensor.reshape(batch_size // head_size, head_size, seq_len, dim)
-        tensor = tensor.permute(0, 2, 1, 3).reshape(batch_size // head_size, seq_len, dim * head_size)
-        return tensor
-
-    def forward(self, hidden_states, context=None, mask=None):
->>>>>>> 9ba854e8
         batch_size, sequence_length, _ = hidden_states.shape
 
         query = self.to_q(hidden_states)
