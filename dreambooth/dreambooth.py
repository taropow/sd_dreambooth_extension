import gc
import json
import os
from typing import Optional

import torch
import torch.utils.checkpoint
from huggingface_hub import HfFolder, whoami

from dreambooth.db_config import DreamboothConfig
from dreambooth.train_dreambooth import main
from modules import paths, shared, devices

try:
    cmd_dreambooth_models_path = shared.cmd_opts.dreambooth_models_path
except:
    cmd_dreambooth_models_path = None

mem_record = {}


def printm(msg, reset=False):
    global mem_record
    if reset:
        mem_record = {}
    allocated = round(torch.cuda.memory_allocated(0) / 1024 ** 3, 1)
    cached = round(torch.cuda.memory_reserved(0) / 1024 ** 3, 1)
    mem_record[msg] = f"{allocated}/{cached}GB"
    print(f' {msg} \n Allocated: {allocated}GB \n Reserved: {cached}GB \n')


def dumb_safety(images, clip_input):
    return images, False


def isset(val: str):
    return val is not None and val != "" and val != "*"


def load_params(pretrained_model_name_or_path,
                pretrained_vae_name_or_path,
                instance_data_dir,
                class_data_dir,
                instance_prompt,
                class_prompt,
                save_sample_prompt,
                save_sample_negative_prompt,
                n_save_sample,
                save_guidance_scale,
                save_infer_steps,
                num_class_images,
                resolution,
                center_crop,
                train_text_encoder,
                train_batch_size,
                sample_batch_size,
                num_train_epochs,
                max_train_steps,
                gradient_accumulation_steps,
                gradient_checkpointing,
                learning_rate,
                scale_lr,
                lr_scheduler,
                lr_warmup_steps,
                use_8bit_adam,
                adam_beta1,
                adam_beta2,
                adam_weight_decay,
                adam_epsilon,
                max_grad_norm,
                save_preview_every,
                save_embedding_every,
                mixed_precision,
                not_cache_latents,
                concepts_list,
                use_cpu,
                pad_tokens,
                hflip,
                use_ema):
    tc = DreamboothConfig()

    tc.from_ui(pretrained_model_name_or_path,
               pretrained_vae_name_or_path,
               instance_data_dir,
               class_data_dir,
               instance_prompt,
               class_prompt,
               save_sample_prompt,
               save_sample_negative_prompt,
               n_save_sample,
               save_guidance_scale,
               save_infer_steps,
               num_class_images,
               resolution,
               center_crop,
               train_text_encoder,
               train_batch_size,
               sample_batch_size,
               num_train_epochs,
               max_train_steps,
               gradient_accumulation_steps,
               gradient_checkpointing,
               learning_rate,
               scale_lr,
               lr_scheduler,
               lr_warmup_steps,
               use_8bit_adam,
               adam_beta1,
               adam_beta2,
               adam_weight_decay,
               adam_epsilon,
               max_grad_norm,
               save_preview_every,  # Replaces save_interval, save_min_steps
               save_embedding_every,
               mixed_precision,
               not_cache_latents,
               concepts_list,
               use_cpu,
               pad_tokens,
               hflip,
               use_ema)

    target_values = ["pretrained_vae_name_or_path",
                     "instance_data_dir",
                     "class_data_dir",
                     "instance_prompt",
                     "class_prompt",
                     "save_sample_prompt",
                     "save_sample_negative_prompt",
                     "n_save_sample",
                     "save_guidance_scale",
                     "save_infer_steps",
                     "num_class_images",
                     "resolution",
                     "center_crop",
                     "train_text_encoder",
                     "train_batch_size",
                     "sample_batch_size",
                     "num_train_epochs",
                     "max_train_steps",
                     "gradient_accumulation_steps",
                     "gradient_checkpointing",
                     "learning_rate",
                     "scale_lr",
                     "lr_scheduler",
                     "lr_warmup_steps",
                     "use_8bit_adam",
                     "adam_beta1",
                     "adam_beta2",
                     "adam_weight_decay",
                     "adam_epsilon",
                     "max_grad_norm",
                     "save_preview_every",
                     "save_embedding_every",
                     "mixed_precision",
                     "not_cache_latents",
                     "concepts_list",
                     "use_cpu",
                     "pad_tokens",
                     "hflip",
                     "use_ema"]

    data = tc.from_file(pretrained_model_name_or_path)
    values = []
    for target in target_values:
        if target in data:
            values.append(data[target])
        else:
            values.append(None)
    values.append(f"Loaded params from {pretrained_model_name_or_path}.")
    return values


def get_db_models():
    model_dir = os.path.dirname(cmd_dreambooth_models_path) if cmd_dreambooth_models_path else paths.models_path
    out_dir = os.path.join(model_dir, "dreambooth")
    output = []
    if os.path.exists(out_dir):
        dirs = os.listdir(out_dir)
        for found in dirs:
            if os.path.isdir(os.path.join(out_dir, found)):
                output.append(found)
    return output


def start_training(pretrained_model_name_or_path,
                   pretrained_vae_name_or_path,
                   instance_data_dir,
                   class_data_dir,
                   instance_prompt,
                   class_prompt,
                   save_sample_prompt,
                   save_sample_negative_prompt,
                   n_save_sample,
                   save_guidance_scale,
                   save_infer_steps,
                   num_class_images,
                   resolution,
                   center_crop,
                   train_text_encoder,
                   train_batch_size,
                   sample_batch_size,
                   num_train_epochs,
                   max_train_steps,
                   gradient_accumulation_steps,
                   gradient_checkpointing,
                   learning_rate,
                   scale_lr,
                   lr_scheduler,
                   lr_warmup_steps,
                   use_8bit_adam,
                   adam_beta1,
                   adam_beta2,
                   adam_weight_decay,
                   adam_epsilon,
                   max_grad_norm,
                   save_preview_every,  # Replaces save_interval, save_min_steps
                   save_embedding_every,
                   mixed_precision,
                   not_cache_latents,
                   concepts_list,
                   use_cpu,
                   pad_tokens,
                   hflip,
                   use_ema
                   ):
<<<<<<< HEAD
    print("Starting Dreambooth training...")
    shared.sd_model.to('cpu')
    devices.torch_gc()
    gc.collect()
    printm("VRAM cleared.", True)
=======
>>>>>>> b3f8d83d
    if pretrained_model_name_or_path == "" or pretrained_model_name_or_path is None:
        print("Invalid model name.")
        return "Create or select a model first.", ""
    config = DreamboothConfig().from_file(pretrained_model_name_or_path)

    if config is None:
        print("Unable to load config?")
        return "Invalid source checkpoint", ""

    total_steps = config["total_steps"]
    config.from_ui(pretrained_model_name_or_path,
                   pretrained_vae_name_or_path,
                   instance_data_dir,
                   class_data_dir,
                   instance_prompt,
                   class_prompt,
                   save_sample_prompt,
                   save_sample_negative_prompt,
                   n_save_sample,
                   save_guidance_scale,
                   save_infer_steps,
                   num_class_images,
                   resolution,
                   center_crop,
                   train_text_encoder,
                   train_batch_size,
                   sample_batch_size,
                   num_train_epochs,
                   max_train_steps,
                   gradient_accumulation_steps,
                   gradient_checkpointing,
                   learning_rate,
                   scale_lr,
                   lr_scheduler,
                   lr_warmup_steps,
                   use_8bit_adam,
                   adam_beta1,
                   adam_beta2,
                   adam_weight_decay,
                   adam_epsilon,
                   max_grad_norm,
                   save_preview_every,  # Replaces save_interval, save_min_steps
                   save_embedding_every,
                   mixed_precision,
                   not_cache_latents,
                   concepts_list,
                   use_cpu,
                   pad_tokens,
<<<<<<< HEAD
                   hflip,
                   use_ema)
=======
                   hflip)

>>>>>>> b3f8d83d
    config.save()
    msg = None
    if not isset(config.instance_data_dir) and not isset(config.concepts_list):
        msg = "No instance data specified."
    if not isset(config.concepts_list) and not config.use_filename_as_label and not config.use_txt_as_label:
        msg = "No instance prompt specified."
    if not os.path.exists(config.working_dir):
        msg = "Invalid training data directory."
    if isset(config.pretrained_vae_name_or_path) and not os.path.exists(pretrained_vae_name_or_path):
        msg = "Invalid Pretrained VAE Path."
    if resolution <= 0:
        msg = "Invalid resolution."
    if isset(concepts_list):
        concepts_loaded = False
        try:
            alist = str(config.concepts_list)
            if "'" in alist:
                alist = alist.replace("'", '"')
            print(f"Trying to parse: {alist}")
            concepts_list = json.loads(alist)
            concepts_loaded = True
        except:
            pass

        if not concepts_loaded:
            try:
                if os.path.exists(concepts_list):
                    with open(concepts_list, "r") as f:
                        concepts_list = json.load(f)
                    concepts_loaded = True
            except:
                print("Unable to load concepts from file either, this is bad.")
                pass
        if not concepts_loaded:
            msg = "Unable to parse concepts list."

    if msg:
        shared.state.textinfo = msg
        return msg, ""

    # Clear memory and do "stuff" only after we've ensured all the things are right
    print("Starting Dreambooth training...")
    shared.sd_model.to('cpu')
    torch.cuda.empty_cache()
    gc.collect()
    printm("VRAM cleared.", True)

    shared.state.textinfo = "Initializing dreambooth training..."
    trained_steps = main(config)
    total_steps += trained_steps
    if config["total_steps"] != total_steps:
        config["total_steps"] = total_steps
        config.save()

    devices.torch_gc()
    gc.collect()
    printm("Training completed, reloading SD Model.")
    print(f'Memory output: {mem_record}')
    shared.sd_model.to(shared.device)
    print("Re-applying optimizations...")
    res = f"Training {'interrupted' if shared.state.interrupted else 'finished'}. " \
          f"Total lifetime steps: {total_steps} \n"
    print(f"Returning result: {res}")
    return res, ""


def get_full_repo_name(model_id: str, organization: Optional[str] = None, token: Optional[str] = None):
    if token is None:
        token = HfFolder.get_token()
    if organization is None:
        username = whoami(token)["name"]
        return f"{username}/{model_id}"
    else:
        return f"{organization}/{model_id}"<|MERGE_RESOLUTION|>--- conflicted
+++ resolved
@@ -224,14 +224,6 @@
                    hflip,
                    use_ema
                    ):
-<<<<<<< HEAD
-    print("Starting Dreambooth training...")
-    shared.sd_model.to('cpu')
-    devices.torch_gc()
-    gc.collect()
-    printm("VRAM cleared.", True)
-=======
->>>>>>> b3f8d83d
     if pretrained_model_name_or_path == "" or pretrained_model_name_or_path is None:
         print("Invalid model name.")
         return "Create or select a model first.", ""
@@ -280,13 +272,8 @@
                    concepts_list,
                    use_cpu,
                    pad_tokens,
-<<<<<<< HEAD
                    hflip,
                    use_ema)
-=======
-                   hflip)
-
->>>>>>> b3f8d83d
     config.save()
     msg = None
     if not isset(config.instance_data_dir) and not isset(config.concepts_list):
